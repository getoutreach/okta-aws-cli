/*
 * Copyright (c) 2022-Present, Okta, Inc.
 *
 * Licensed under the Apache License, Version 2.0 (the "License");
 * you may not use this file except in compliance with the License.
 * You may obtain a copy of the License at
 *
 *      http://www.apache.org/licenses/LICENSE-2.0
 *
 * Unless required by applicable law or agreed to in writing, software
 * distributed under the License is distributed on an "AS IS" BASIS,
 * WITHOUT WARRANTIES OR CONDITIONS OF ANY KIND, either express or implied.
 * See the License for the specific language governing permissions and
 * limitations under the License.
 */

package root

import (
	"fmt"
	"os"
	"path/filepath"

	"github.com/spf13/cobra"

	debugCmd "github.com/okta/okta-aws-cli/cmd/root/debug"
	"github.com/okta/okta-aws-cli/cmd/root/m2m"
	"github.com/okta/okta-aws-cli/cmd/root/web"
	"github.com/okta/okta-aws-cli/internal/ansi"
	"github.com/okta/okta-aws-cli/internal/config"
	cliFlag "github.com/okta/okta-aws-cli/internal/flag"
)

var (
	flags   []cliFlag.Flag
	rootCmd *cobra.Command
)

func init() {
	var awsCredentialsFilename string
	if home, err := os.UserHomeDir(); err == nil {
		awsCredentialsFilename = filepath.Join(home, ".aws", "credentials")
	}

	flags = []cliFlag.Flag{
		{
			Name:   config.OrgDomainFlag,
			Short:  "o",
			Value:  "",
			Usage:  "Okta Org Domain",
			EnvVar: config.OktaOrgDomainEnvVar,
		},
		{
<<<<<<< HEAD
			Name:   config.OIDCClientIDFlag,
			Short:  "c",
			Value:  "",
			Usage:  "OIDC Client ID - web: OIDC native application, m2m: API service application",
			EnvVar: config.OktaOIDCClientIDEnvVar,
=======
			name:   config.AWSRegionFlag,
			short:  "",
			value:  "",
			usage:  "Preset AWS Region",
			envVar: config.AWSRegionEnvVar,
		},
		{
			name:   config.SessionDurationFlag,
			short:  "s",
			value:  "",
			usage:  "Session duration for role.",
			envVar: config.AWSSessionDurationEnvVar,
>>>>>>> 0f315a02
		},
		{
			Name:   config.AWSIAMRoleFlag,
			Short:  "r",
			Value:  "",
			Usage:  "Preset IAM Role ARN",
			EnvVar: config.AWSIAMRoleEnvVar,
		},
		{
			Name:   config.SessionDurationFlag,
			Short:  "s",
			Value:  "",
			Usage:  "Session duration for role.",
			EnvVar: config.AWSSessionDurationEnvVar,
		},
		{
			Name:   config.ProfileFlag,
			Short:  "p",
			Value:  "",
			Usage:  "AWS Profile",
			EnvVar: config.ProfileEnvVar,
		},
		{
			Name:   config.FormatFlag,
			Short:  "f",
			Value:  "",
			Usage:  "Output format. [env-var|aws-credentials|process-credentials]",
			EnvVar: config.FormatEnvVar,
		},
		{
			Name:   config.AWSCredentialsFlag,
			Short:  "w",
			Value:  awsCredentialsFilename,
			Usage:  fmt.Sprintf("Path to AWS credentials file, only valid with format %q", config.AWSCredentialsFormat),
			EnvVar: config.AWSCredentialsEnvVar,
		},
		{
			Name:   config.WriteAWSCredentialsFlag,
			Short:  "z",
			Value:  false,
			Usage:  fmt.Sprintf("Write the created/updated profile to the %q file. WARNING: This can inadvertently remove dangling comments and extraneous formatting from the creds file.", awsCredentialsFilename),
			EnvVar: config.WriteAWSCredentialsEnvVar,
		},
		{
			Name:   config.LegacyAWSVariablesFlag,
			Short:  "l",
			Value:  false,
			Usage:  "Emit deprecated AWS Security Token value. WARNING: AWS CLI deprecated this value in November 2014 and is no longer documented",
			EnvVar: config.LegacyAWSVariablesEnvVar,
		},
		{
			Name:   config.ExpiryAWSVariablesFlag,
			Short:  "x",
			Value:  false,
			Usage:  "Emit x_security_token_expires value in profile block of AWS credentials file",
			EnvVar: config.ExpiryAWSVariablesEnvVar,
		},
		{
			Name:   config.CacheAccessTokenFlag,
			Short:  "e",
			Value:  false,
			Usage:  "Cache Okta access token to reduce need for opening grant URL",
			EnvVar: config.CacheAccessTokenEnvVar,
		},
		{
			Name:   config.DebugFlag,
			Short:  "g",
			Value:  false,
			Usage:  "Print operational information to the screen for debugging purposes",
			EnvVar: config.DebugEnvVar,
		},
		{
			Name:   config.DebugAPICallsFlag,
			Short:  "d",
			Value:  false,
			Usage:  "Verbosely print all API calls/responses to the screen",
			EnvVar: config.DebugAPICallsEnvVar,
		},
		{
			Name:   config.ExecFlag,
			Short:  "j",
			Value:  false,
			Usage:  "Execute any shell commands after the '--' CLI arguments termination",
			EnvVar: config.ExecEnvVar,
		},
	}

	rootCmd = NewRootCommand()
	webCmd := web.NewWebCommand()
	rootCmd.AddCommand(webCmd)
	m2mCmd := m2m.NewM2MCommand()
	rootCmd.AddCommand(m2mCmd)
	debugCfgCmd := debugCmd.NewDebugCommand()
	rootCmd.AddCommand(debugCfgCmd)
}

// NewRootCommand Sets up the root cobra command
func NewRootCommand() *cobra.Command {
	cmd := &cobra.Command{
		Version: config.Version,
		Use:     "okta-aws-cli",
		Short:   "Okta federated identity for AWS CLI",
		Long: `Okta federated identity for AWS CLI

Okta authentication in support of AWS CLI.  okta-aws-cli handles authentication
with Okta and token exchange with AWS STS to collect temporary IAM credentials
associated with a given IAM Role for the AWS CLI operator.`,
		CompletionOptions: cobra.CompletionOptions{
			DisableDefaultCmd: true,
		},
	}

	cmd.SetUsageTemplate(resourceUsageTemplate())
	cliFlag.MakeFlagBindings(cmd, flags, true)

	return cmd
}

// Execute executes the root command
func Execute(defaultCommand string) {
	// cmdFound is used to determine if we were called without a subcommand
	// argument, and if so, treat the default command as if it was called as a
	// sub command.
	var cmdFound bool

	// If the sub command is registered we don't need to alias the default
	// command with an append below.
	for _, cmd := range rootCmd.Commands() {
		for _, arg := range os.Args[1:] {
			if cmd.Name() == arg {
				cmdFound = true
				break
			}
		}
	}

	// Also, consider the command found if our args is just a bare help so help
	// for both sub commands is printed.
	if len(os.Args) == 1 {
		cmdFound = true
	}
	if len(os.Args) >= 2 {
		if arg := os.Args[1]; arg == "--help" || arg == "-h" || arg == "help" || arg == "--version" || arg == "-v" {
			cmdFound = true
		}
	}
	if !cmdFound {
		args := append([]string{defaultCommand}, os.Args[1:]...)
		rootCmd.SetArgs(args)
	}

	// Get to work ...
	if err := rootCmd.Execute(); err != nil {
		os.Exit(1)
	}
}

func resourceUsageTemplate() string {
	return fmt.Sprintf(`%s{{if .Runnable}}
  {{.UseLine}}{{end}}{{if .HasAvailableSubCommands}}
  {{.CommandPath}} [command]{{end}}{{if gt (len .Aliases) 0}}

%s
  {{.NameAndAliases}}{{end}}{{if .HasExample}}

%s
{{.Example}}{{end}}{{if .HasAvailableSubCommands}}
  
%s{{range .Commands}}{{if (or .IsAvailableCommand (eq .Name "help"))}}
  {{rpad .Name .NamePadding }} {{.Short}}{{end}}{{end}}{{end}}{{if .HasAvailableLocalFlags}}
  
%s
{{.LocalFlags.FlagUsages | trimTrailingWhitespaces}}{{end}}{{if .HasAvailableInheritedFlags}}
  
%s
{{.InheritedFlags.FlagUsages | trimTrailingWhitespaces}}{{end}}{{if .HasHelpSubCommands}}
  
%s{{range .Commands}}{{if .IsAdditionalHelpTopicCommand}}
  {{rpad .CommandPath .CommandPathPadding}} {{.Short}}{{end}}{{end}}{{end}}{{if .HasAvailableSubCommands}}
  
Use "{{.CommandPath}} [command] --help" for more information about a command.{{end}}
`,
		ansi.Faint("Usage:"),
		ansi.Faint("Aliases:"),
		ansi.Faint("Examples:"),
		ansi.Faint("Available Commands:"),
		ansi.Faint("Flags:"),
		ansi.Faint("Global Flags:"),
		ansi.Faint("Additional help topics:"),
	)
}<|MERGE_RESOLUTION|>--- conflicted
+++ resolved
@@ -51,26 +51,11 @@
 			EnvVar: config.OktaOrgDomainEnvVar,
 		},
 		{
-<<<<<<< HEAD
 			Name:   config.OIDCClientIDFlag,
 			Short:  "c",
 			Value:  "",
 			Usage:  "OIDC Client ID - web: OIDC native application, m2m: API service application",
 			EnvVar: config.OktaOIDCClientIDEnvVar,
-=======
-			name:   config.AWSRegionFlag,
-			short:  "",
-			value:  "",
-			usage:  "Preset AWS Region",
-			envVar: config.AWSRegionEnvVar,
-		},
-		{
-			name:   config.SessionDurationFlag,
-			short:  "s",
-			value:  "",
-			usage:  "Session duration for role.",
-			envVar: config.AWSSessionDurationEnvVar,
->>>>>>> 0f315a02
 		},
 		{
 			Name:   config.AWSIAMRoleFlag,
@@ -99,6 +84,13 @@
 			Value:  "",
 			Usage:  "Output format. [env-var|aws-credentials|process-credentials]",
 			EnvVar: config.FormatEnvVar,
+		},
+		{
+			Name:   config.AWSRegionFlag,
+			Short:  "n",
+			Value:  "",
+			Usage:  "Preset AWS Region",
+			EnvVar: config.AWSRegionEnvVar,
 		},
 		{
 			Name:   config.AWSCredentialsFlag,
